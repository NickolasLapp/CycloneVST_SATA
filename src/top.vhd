--- conflicted
+++ resolved
@@ -113,10 +113,10 @@
     signal tx_data_from_link        : std_logic_vector(31 downto 0);
     signal rx_data_to_link          : std_logic_vector(31 downto 0);
 
-    signal trans_status_to_link          : std_logic_vector(7 downto 0);
-    signal link_status_to_trans         : std_logic_vector(7 downto 0);
-    signal trans_tx_data_from_trans         : std_logic_vector(31 downto 0);
-    signal trans_rx_data_to_trans        : std_logic_vector(31 downto 0);
+    signal trans_status_in          : std_logic_vector(7 downto 0);
+    signal trans_status_out         : std_logic_vector(7 downto 0);
+    signal trans_tx_data_in         : std_logic_vector(31 downto 0);
+    signal trans_rx_data_out        : std_logic_vector(31 downto 0);
     signal rst_n                    : std_logic;
 
     --signal declarations for dummy application process
@@ -125,10 +125,6 @@
     signal user_data_to_trans : std_logic_vector(DATA_WIDTH - 1 downto 0);
     signal user_address_to_trans : std_logic_vector(DATA_WIDTH - 1 downto 0);
 
-<<<<<<< HEAD
-=======
-    signal clear_errors : std_logic;
->>>>>>> 72e85df4
     signal trans_status_to_user : std_logic_vector(5 downto 0);
     signal trans_data_to_user : std_logic_vector(DATA_WIDTH - 1 downto 0);
     signal trans_address_to_user : std_logic_vector(DATA_WIDTH - 1 downto 0);
@@ -221,16 +217,17 @@
             rst_n           :   in std_logic;
 
             --Interface with Transport Layer
-            trans_status_to_link :   in std_logic_vector(7 downto 0);        -- [FIFO_RDY/n, transmit request, data complete, escape, bad FIS, error, good FIS]
-            link_status_to_trans:   out std_logic_vector(7 downto 0);       -- [Link Idle, transmit bad status, transmit good status, crc good/bad, comm error, fail transmit]
-            tx_data_from_trans      :   in std_logic_vector(31 downto 0);
-            rx_data_to_trans     :   out std_logic_vector(31 downto 0);
+            trans_status_in :   in std_logic_vector(7 downto 0);        -- [FIFO_RDY/n, transmit request, data complete, escape, bad FIS, error, good FIS]
+            trans_status_out:   out std_logic_vector(7 downto 0);       -- [Link Idle, transmit bad status, transmit good status, crc good/bad, comm error, fail transmit]
+            tx_data_in      :   in std_logic_vector(31 downto 0);
+            rx_data_out     :   out std_logic_vector(31 downto 0);
 
             --Interface with Physical Layer
-            tx_data_to_phy     :   out std_logic_vector(31 downto 0);
-            rx_data_from_phy      :   in std_logic_vector(31 downto 0);
-            phy_status_to_link   :   in std_logic_vector(3 downto 0);        -- [primitive, PHYRDY/n, Dec_Err]
-            link_status_to_phy  :   out std_logic_vector(1 downto 0));       -- [primitive, clear status signals]
+            tx_data_out     :   out std_logic_vector(31 downto 0);
+            rx_data_in      :   in std_logic_vector(31 downto 0);
+            phy_status_in   :   in std_logic_vector(3 downto 0);        -- [primitive, PHYRDY/n, Dec_Err]
+            phy_status_out  :   out std_logic_vector(1 downto 0);       -- [primitive, clear status signals]
+            perform_init    :   out std_logic);
     end component;
 
     component phy_layer_32bit is
@@ -416,10 +413,10 @@
     --port map(
     --        fabric_clk => txclkout,
     --        reset      => rst_n,
-    --        trans_status_to_link => trans_status_to_link,
-    --        link_status_to_trans => link_status_to_trans,
-    --        tx_data_to_link      => trans_tx_data_from_trans,
-    --        rx_data_from_link    => trans_rx_data_to_trans
+    --        trans_status_to_link => trans_status_in,
+    --        link_status_to_trans => trans_status_out,
+    --        tx_data_to_link      => trans_tx_data_in,
+    --        rx_data_from_link    => trans_rx_data_out
     --    );
     i_transport_layer1 : transport_layer
         port map(
@@ -429,7 +426,6 @@
 
             --Interface with Application Layer
             data_from_user => user_data_to_trans,
-            clear_errors => clear_errors,
             address_from_user => user_address_to_trans,
 
             user_command => user_cmd_to_trans,
@@ -440,11 +436,11 @@
             address_to_user => trans_address_to_user,
 
             --Interface with Link Layer
-            status_to_link => trans_status_to_link,
-
-            status_from_link => link_status_to_trans,
-            data_to_link => trans_tx_data_from_trans,
-            data_from_link => trans_rx_data_to_trans
+            status_to_link => trans_status_in,
+
+            status_from_link => trans_status_out,
+            data_to_link => trans_tx_data_in,
+            data_from_link => trans_rx_data_out
             );
 
 
@@ -454,16 +450,17 @@
             rst_n           => rst_n,
 
             --Interface with Transport Layer
-            trans_status_to_link => trans_status_to_link,
-            link_status_to_trans=> link_status_to_trans,
-            tx_data_from_trans      => trans_tx_data_from_trans,
-            rx_data_to_trans     => trans_rx_data_to_trans,
+            trans_status_in => trans_status_in,
+            trans_status_out=> trans_status_out,
+            tx_data_in      => trans_tx_data_in,
+            rx_data_out     => trans_rx_data_out,
 
             --Interface with Physical Layer
-            tx_data_to_phy     => tx_data_from_link,
-            rx_data_from_phy      => rx_data_to_link,
-            phy_status_to_link   => phy_status_to_link,
-            link_status_to_phy  => link_status_to_phy
+            tx_data_out     => tx_data_from_link,
+            rx_data_in      => rx_data_to_link,
+            phy_status_in   => phy_status_to_link,
+            phy_status_out  => link_status_to_phy
+--            perform_init    => perform_init
         );
 
     i_phy_layer_1 : phy_layer_32bit
@@ -476,7 +473,7 @@
             rx_data_to_link      => rx_data_to_link,
             phy_status_to_link   => phy_status_to_link,
             link_status_to_phy   => link_status_to_phy,
-
+    --        perform_init     :   out std_logic); -- currently unused
 
             --Interface with transceivers
             rxclkout         => rxclkout,
@@ -772,7 +769,6 @@
         end if;
     end process;
 
-    clear_errors <= '1'; --always clear errors and resume operation
     msata_device_ready <= trans_status_to_user(0);
     app_write_valid <= trans_status_to_user(1);
     app_send_read_valid <= trans_status_to_user(2);
